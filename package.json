{
  "name": "gulp-minify-css",
  "description": "Minify css with clean-css.",
  "version": "0.3.4",
  "repository": "https://github.com/jonathanepollack/gulp-minify-css.git",
  "homepage": "https://github.com/jonathanepollack/gulp-minify-css",
  "keywords": [
    "gulpplugin",
    "minify",
    "css"
  ],
  "main": "./index.js",
  "dependencies": {
<<<<<<< HEAD
    "event-stream": "~3.1.0",
    "clean-css": "~2.2.1",
=======
    "gulp-util": "~2.2.13",
    "clean-css": "~2.1.8",
    "through2": "^0.5.1",
>>>>>>> 5ca89b6d
    "bufferstreams": "0.0.1",
    "memory-cache": "0.0.5"
  },
  "engines": {
    "node": ">= 0.10"
  },
  "scripts": {
    "test": "mocha"
  },
  "devDependencies": {
    "mocha": "~1.17.1",
    "chai": "~1.9.0",
    "gulp": "~3.5.0",
    "proxyquire": "^0.6.0",
    "event-stream": "~3.1.0"
  },
  "licenses": [
    {
      "type": "MIT"
    }
  ]
}<|MERGE_RESOLUTION|>--- conflicted
+++ resolved
@@ -11,14 +11,9 @@
   ],
   "main": "./index.js",
   "dependencies": {
-<<<<<<< HEAD
-    "event-stream": "~3.1.0",
+    "gulp-util": "~2.2.13",
     "clean-css": "~2.2.1",
-=======
-    "gulp-util": "~2.2.13",
-    "clean-css": "~2.1.8",
     "through2": "^0.5.1",
->>>>>>> 5ca89b6d
     "bufferstreams": "0.0.1",
     "memory-cache": "0.0.5"
   },
